--- conflicted
+++ resolved
@@ -520,7 +520,6 @@
 	-webkit-user-select: none; -moz-user-select: none; -ms-user-select: none; user-select: none;
 }
 	#expanddiv a {
-<<<<<<< HEAD
 		display: block;
 		height: 40px;
 		color: #fff;
@@ -529,7 +528,8 @@
 		-ms-filter: "progid:DXImageTransform.Microsoft.Alpha(Opacity=70)";
 		filter: alpha(opacity=70);
 		opacity: .7;
-		-moz-box-sizing: border-box; box-sizing: border-box;
+		-moz-box-sizing: border-box;
+		box-sizing: border-box;
 	}
 	#expanddiv a img {
 		margin-bottom: -3px;
@@ -540,19 +540,6 @@
 		filter: alpha(opacity=100);
 		opacity: 1;
 	}
-=======
-		display:block; color:#fff; text-shadow:0 -1px 0 #000; padding:0 8px;
-		-ms-filter:"progid:DXImageTransform.Microsoft.Alpha(Opacity=70)";
-		filter:alpha(opacity=70);
-		opacity:.7;
-	}
-	#expanddiv a img { margin-bottom:-3px; }
-	#expanddiv a:hover, #expanddiv a:focus, #expanddiv a:active {
-		-ms-filter:"progid:DXImageTransform.Microsoft.Alpha(Opacity=100)";
-		filter:alpha(opacity=100);
-		opacity:1;
-	}
->>>>>>> bd1895bd
 
 
 /* VARIOUS REUSABLE SELECTORS */
