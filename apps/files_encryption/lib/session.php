--- conflicted
+++ resolved
@@ -118,17 +118,12 @@
 	 */
 	public function getPrivateKey() {
 
-<<<<<<< HEAD
-		if ( !is_null( \OC::$session->get('privateKey') ) ) {
-
-			return \OC::$session->get('privateKey');
-=======
 		// return the public share private key if this is a public access
 		if (\OCA\Encryption\Helper::isPublicAccess()) {
 			return $this->getPublicSharePrivateKey();
 		} else {
-			if (isset($_SESSION['privateKey']) && !empty($_SESSION['privateKey'])) {
-				return $_SESSION['privateKey'];
+			if (!is_null( \OC::$session->get('privateKey') )) {
+				return \OC::$session->get('privateKey');
 			} else {
 				return false;
 			}
@@ -142,8 +137,7 @@
 	 */
 	public function setPublicSharePrivateKey($privateKey) {
 
-		$_SESSION['publicSharePrivateKey'] = $privateKey;
->>>>>>> 1d720099
+			\OC::$session->set('publicSharePrivateKey', $privateKey);
 
 		return true;
 
