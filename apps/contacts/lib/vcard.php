<?php
/**
 * ownCloud - Addressbook
 *
 * @author Jakob Sack
 * @copyright 2011 Jakob Sack mail@jakobsack.de
 *
 * This library is free software; you can redistribute it and/or
 * modify it under the terms of the GNU AFFERO GENERAL PUBLIC LICENSE
 * License as published by the Free Software Foundation; either
 * version 3 of the License, or any later version.
 *
 * This library is distributed in the hope that it will be useful,
 * but WITHOUT ANY WARRANTY; without even the implied warranty of
 * MERCHANTABILITY or FITNESS FOR A PARTICULAR PURPOSE.  See the
 * GNU AFFERO GENERAL PUBLIC LICENSE for more details.
 *
 * You should have received a copy of the GNU Affero General Public
 * License along with this library.  If not, see <http://www.gnu.org/licenses/>.
 *
 */
/*
 *
 * The following SQL statement is just a help for developers and will not be
 * executed!
 *
 * CREATE TABLE contacts_cards (
 * id INT(11) UNSIGNED NOT NULL PRIMARY KEY AUTO_INCREMENT,
 * addressbookid INT(11) UNSIGNED NOT NULL,
 * fullname VARCHAR(255),
 * carddata TEXT,
 * uri VARCHAR(100),
 * lastmodified INT(11) UNSIGNED
 * );
 */

/**
 * This class manages our vCards
 */
class OC_Contacts_VCard{
	/**
	 * @brief Returns all cards of an address book
	 * @param integer $id
	 * @return array
	 *
	 * The cards are associative arrays. You'll find the original vCard in
	 * ['carddata']
	 */
	public static function all($id){
		$result = null;
		if(is_array($id)) {
			$id_sql = join(',', array_fill(0, count($id), '?'));
			$prep = 'SELECT * FROM *PREFIX*contacts_cards WHERE addressbookid IN ('.$id_sql.') ORDER BY fullname';
			try {
				$stmt = OC_DB::prepare( $prep );
				$result = $stmt->execute($id);
			} catch(Exception $e) {
				OC_Log::write('contacts','OC_Contacts_VCard:all:, exception: '.$e->getMessage(),OC_Log::DEBUG);
				OC_Log::write('contacts','OC_Contacts_VCard:all, ids: '.join(',', $id),OC_Log::DEBUG);
				OC_Log::write('contacts','SQL:'.$prep,OC_Log::DEBUG);
			}
		} elseif($id) {
			try {
				$stmt = OC_DB::prepare( 'SELECT * FROM *PREFIX*contacts_cards WHERE addressbookid = ? ORDER BY fullname' );
				$result = $stmt->execute(array($id));
			} catch(Exception $e) {
				OC_Log::write('contacts','OC_Contacts_VCard:all:, exception: '.$e->getMessage(),OC_Log::DEBUG);
				OC_Log::write('contacts','OC_Contacts_VCard:all, ids: '. $id,OC_Log::DEBUG);
			}
		}
		$cards = array();
		if(!is_null($result)) {
			while( $row = $result->fetchRow()){
				$cards[] = $row;
			}
		}

		return $cards;
	}

	/**
	 * @brief Returns a card
	 * @param integer $id
	 * @return associative array
	 */
	public static function find($id){
		$stmt = OC_DB::prepare( 'SELECT * FROM *PREFIX*contacts_cards WHERE id = ?' );
		$result = $stmt->execute(array($id));

		return $result->fetchRow();
	}

	/**
	 * @brief finds a card by its DAV Data
	 * @param integer $aid Addressbook id
	 * @param string $uri the uri ('filename')
	 * @return associative array
	 */
	public static function findWhereDAVDataIs($aid,$uri){
		$stmt = OC_DB::prepare( 'SELECT * FROM *PREFIX*contacts_cards WHERE addressbookid = ? AND uri = ?' );
		$result = $stmt->execute(array($aid,$uri));

		return $result->fetchRow();
	}

	/** 
	* @brief Format property TYPE parameters for upgrading from v. 2.1
	* @param $property Reference to a Sabre_VObject_Property.
	* In version 2.1 e.g. a phone can be formatted like: TEL;HOME;CELL:123456789
	* This has to be changed to either TEL;TYPE=HOME,CELL:123456789 or TEL;TYPE=HOME;TYPE=CELL:123456789 - both are valid.
	*/
	public static function formatPropertyTypes(&$property) {
		foreach($property->parameters as $key=>&$parameter){
			$types = OC_Contacts_App::getTypesOfProperty($property->name);
			if(is_array($types) && in_array(strtoupper($parameter->name), array_keys($types)) || strtoupper($parameter->name) == 'PREF') {
				$property->parameters[] = new Sabre_VObject_Parameter('TYPE', $parameter->name);
			}
			unset($property->parameters[$key]);
		}
	}

	/** 
	* @brief Decode properties for upgrading from v. 2.1
	* @param $property Reference to a Sabre_VObject_Property.
	* The only encoding allowed in version 3.0 is 'b' for binary. All encoded strings
	* must therefor be decoded and the parameters removed.
	*/
	public static function decodeProperty(&$property) {
		// Check out for encoded string and decode them :-[
		foreach($property->parameters as $key=>&$parameter){
			if(strtoupper($parameter->name) == 'ENCODING') {
				if(strtoupper($parameter->value) == 'QUOTED-PRINTABLE') { // what kind of other encodings could be used?
					$property->value = quoted_printable_decode($property->value);
					unset($property->parameters[$key]);
				}
			} elseif(strtoupper($parameter->name) == 'CHARSET') {
					unset($property->parameters[$key]);
			}
		}
	}

	/**
	* @brief Tries to update imported VCards to adhere to rfc2426 (VERSION: 3.0)
	* @param vcard An OC_VObject of type VCARD (passed by reference).
	*/
	protected static function updateValuesFromAdd(&$vcard) { // any suggestions for a better method name? ;-)
		$stringprops = array('N', 'FN', 'ORG', 'NICK', 'ADR', 'NOTE');
		$typeprops = array('ADR', 'TEL', 'EMAIL');
		$upgrade = false;
		$fn = $n = $uid = $email = null;
		$version = $vcard->getAsString('VERSION');
		// Add version if needed
		if($version && $version < '3.0') {
			$upgrade = true;
			OC_Log::write('contacts','OC_Contacts_VCard::updateValuesFromAdd. Updating from version: '.$version,OC_Log::DEBUG);
		}
		foreach($vcard->children as &$property){
			// Decode string properties and remove obsolete properties.
			if($upgrade && in_array($property->name, $stringprops)) {
				self::decodeProperty($property);
			}
			// Fix format of type parameters.
			if($upgrade && in_array($property->name, $typeprops)) {
				OC_Log::write('contacts','OC_Contacts_VCard::updateValuesFromAdd. before: '.$property->serialize(),OC_Log::DEBUG);
				self::formatPropertyTypes($property);
				OC_Log::write('contacts','OC_Contacts_VCard::updateValuesFromAdd. after: '.$property->serialize(),OC_Log::DEBUG);
			}
			if($property->name == 'FN'){
				$fn = $property->value;
			}
			if($property->name == 'N'){
				$n = $property->value;
			}
			if($property->name == 'UID'){
				$uid = $property->value;
			}
			if($property->name == 'EMAIL' && is_null($email)){ // only use the first email as substitute for missing N or FN.
				$email = $property->value;
			}
		}
		// Check for missing 'N', 'FN' and 'UID' properties
		if(!$fn) {
			if($n && $n != ';;;;'){
				$fn = join(' ', array_reverse(array_slice(explode(';', $n), 0, 2)));
			} elseif($email) {
				$fn = $email;
			} else {
				$fn = 'Unknown Name';
			}
			$vcard->setString('FN', $fn);
			OC_Log::write('contacts','OC_Contacts_VCard::updateValuesFromAdd. Added missing \'FN\' field: '.$fn,OC_Log::DEBUG);
		}
		if(!$n || $n = ';;;;'){ // Fix missing 'N' field. Ugly hack ahead ;-)
			$slice = array_reverse(array_slice(explode(' ', $fn), 0, 2)); // Take 2 first name parts of 'FN' and reverse.
			if(count($slice) < 2) { // If not enought, add one more...
				$slice[] = "";
			}
			$n = implode(';', $slice).';;;';
			$vcard->setString('N', $n);
			OC_Log::write('contacts','OC_Contacts_VCard::updateValuesFromAdd. Added missing \'N\' field: '.$n,OC_Log::DEBUG);
		}
		if(!$uid) {
			$vcard->setUID();
			OC_Log::write('contacts','OC_Contacts_VCard::updateValuesFromAdd. Added missing \'UID\' field: '.$uid,OC_Log::DEBUG);
		}
		$vcard->setString('VERSION','3.0');
		// Add product ID is missing.
		$prodid = trim($vcard->getAsString('PRODID'));
		if(!$prodid) {
			$appinfo = OC_App::getAppInfo('contacts');
			$prodid = '-//ownCloud//NONSGML '.$appinfo['name'].' '.$appinfo['version'].'//EN';
			$vcard->setString('PRODID', $prodid);
		}
		$now = new DateTime;
		$vcard->setString('REV', $now->format(DateTime::W3C));
	}

	/**
	 * @brief Adds a card
	 * @param integer $id Addressbook id
	 * @param string $data  vCard file
	 * @return insertid on success or null if card is not parseable.
	 */
	public static function add($id,$data){
		$fn = null;

		$card = OC_VObject::parse($data);
		if(!is_null($card)){
<<<<<<< HEAD
			OC_Contacts_App::$categories->loadFromVObject($card);

			$fn = $card->getAsString('FN');
			if(!$fn){ // Fix missing 'FN' field.
				$n = $card->getAsString('N');
				if(!is_null($n)){
					$fn = join(' ', array_reverse(array_slice(explode(';', $n), 0, 2)));
					$card->setString('FN', $fn);
					OC_Log::write('contacts','OC_Contacts_VCard::add. Added missing \'FN\' field: '.$fn,OC_Log::DEBUG);
				} else {
					$fn = 'Unknown Name';
				}
			}
			$n = $card->getAsString('N');
			if(!$n){ // Fix missing 'N' field.
				$n = implode(';', array_reverse(array_slice(explode(' ', $fn), 0, 2))).';;;';
				$card->setString('N', $n);
				OC_Log::write('contacts','OC_Contacts_VCard::add. Added missing \'N\' field: '.$n,OC_Log::DEBUG);
			}
			$uid = $card->getAsString('UID');
			if(!$uid){
				$card->setUID();
				$uid = $card->getAsString('UID');
			};
			$uri = $uid.'.vcf';

			// Add product ID.
			$prodid = trim($card->getAsString('PRODID'));
			if(!$prodid) {
				$appinfo = OC_App::getAppInfo('contacts');
				$prodid = '//ownCloud//NONSGML '.$appinfo['name'].' '.$appinfo['version'].'//EN';
				$card->setString('PRODID', $prodid);
			}
			// VCARD must have a version
			$version = $card->getAsString('VERSION');
			// Add version if needed
			if(!$version){
				$card->add(new Sabre_VObject_Property('VERSION','3.0'));
				//$data = $card->serialize();
			}/* else {
				OC_Log::write('contacts','OC_Contacts_VCard::add. Version already set as: '.$version,OC_Log::DEBUG);
			}*/
			$now = new DateTime;
			$card->setString('REV', $now->format(DateTime::W3C));
=======
			self::updateValuesFromAdd($card);
>>>>>>> c5c843bf
			$data = $card->serialize();
		}
		else{
			OC_Log::write('contacts','OC_Contacts_VCard::add. Error parsing VCard: '.$data,OC_Log::ERROR);
			return null; // Ditch cards that can't be parsed by Sabre.
		};

		$fn = $card->getAsString('FN');
		$uid = $card->getAsString('UID');
		$uri = $uid.'.vcf';
		$stmt = OC_DB::prepare( 'INSERT INTO *PREFIX*contacts_cards (addressbookid,fullname,carddata,uri,lastmodified) VALUES(?,?,?,?,?)' );
		$result = $stmt->execute(array($id,$fn,$data,$uri,time()));
		$newid = OC_DB::insertid('*PREFIX*contacts_cards');

		OC_Contacts_Addressbook::touch($id);

		return $newid;
	}

	/**
	 * @brief Adds a card with the data provided by sabredav
	 * @param integer $id Addressbook id
	 * @param string $uri   the uri the card will have
	 * @param string $data  vCard file
	 * @return insertid
	 */
	public static function addFromDAVData($id,$uri,$data){
		$card = OC_VObject::parse($data);
		if(!is_null($card)){
<<<<<<< HEAD
			OC_Contacts_App::$categories->loadFromVObject($card);
			foreach($card->children as $property){
				if($property->name == 'FN'){
					$fn = $property->value;
				}
				if($property->name == 'N'){
					$n = $property->value;
				}
				if($property->name == 'UID'){
					$uid = $property->value;
				}
				if($property->name == 'EMAIL' && is_null($email)){
					$email = $property->value;
				}
			}
		}
		if(!$fn) {
			if($n){
				$fn = join(' ', array_reverse(array_slice(explode(';', $n), 0, 2)));
			} elseif($email) {
				$fn = $email;
			} else {
				$fn = 'Unknown Name';
			}
			$card->addProperty('FN', $fn);
			$data = $card->serialize();
			OC_Log::write('contacts','OC_Contacts_VCard::add. Added missing \'FN\' field: '.$n,OC_Log::DEBUG);
		}
		if(!$n){ // Fix missing 'N' field.
			$n = implode(';', array_reverse(array_slice(explode(' ', $fn), 0, 2))).';;;';
			$card->setString('N', $n);
			$data = $card->serialize();
			OC_Log::write('contacts','OC_Contacts_VCard::add. Added missing \'N\' field: '.$n,OC_Log::DEBUG);
		}
		if(!$uid) {
			$card->setUID();
=======
			self::updateValuesFromAdd($card);
>>>>>>> c5c843bf
			$data = $card->serialize();
		} else {
			OC_Log::write('contacts','OC_Contacts_VCard::addFromDAVData. Error parsing VCard: '.$data, OC_Log::ERROR);
			return null; // Ditch cards that can't be parsed by Sabre.
		};
		$fn = $card->getAsString('FN');

		$stmt = OC_DB::prepare( 'INSERT INTO *PREFIX*contacts_cards (addressbookid,fullname,carddata,uri,lastmodified) VALUES(?,?,?,?,?)' );
		$result = $stmt->execute(array($id,$fn,$data,$uri,time()));
		$newid = OC_DB::insertid('*PREFIX*contacts_cards');

		OC_Contacts_Addressbook::touch($id);

		return $newid;
	}

	/**
	 * @brief edits a card
	 * @param integer $id id of card
	 * @param string $data  vCard file
	 * @return boolean
	 */
	public static function edit($id, $data){
		$oldcard = self::find($id);
		$fn = null;

		$card = OC_VObject::parse($data);
		if(!is_null($card)){
			OC_Contacts_App::$categories->loadFromVObject($card);
			foreach($card->children as $property){
				if($property->name == 'FN'){
					$fn = $property->value;
					break;
				}
			}
		} else {
			return false;
		}
		$now = new DateTime;
		$card->setString('REV', $now->format(DateTime::W3C));
		$data = $card->serialize();

		$stmt = OC_DB::prepare( 'UPDATE *PREFIX*contacts_cards SET fullname = ?,carddata = ?, lastmodified = ? WHERE id = ?' );
		$result = $stmt->execute(array($fn,$data,time(),$id));

		OC_Contacts_Addressbook::touch($oldcard['addressbookid']);

		return true;
	}

	/**
	 * @brief edits a card with the data provided by sabredav
	 * @param integer $id Addressbook id
	 * @param string $uri   the uri of the card
	 * @param string $data  vCard file
	 * @return boolean
	 */
	public static function editFromDAVData($aid,$uri,$data){
		$oldcard = self::findWhereDAVDataIs($aid,$uri);

		$fn = null;
		$card = OC_VObject::parse($data);
		if(!is_null($card)){
			OC_Contacts_App::$categories->loadFromVObject($card);
			foreach($card->children as $property){
				if($property->name == 'FN'){
					$fn = $property->value;
					break;
				}
			}
		}
		$now = new DateTime;
		$card->setString('REV', $now->format(DateTime::W3C));
		$data = $card->serialize();

		$stmt = OC_DB::prepare( 'UPDATE *PREFIX*contacts_cards SET fullname = ?,carddata = ?, lastmodified = ? WHERE id = ?' );
		$result = $stmt->execute(array($fn,$data,time(),$oldcard['id']));

		OC_Contacts_Addressbook::touch($oldcard['addressbookid']);

		return true;
	}

	/**
	 * @brief deletes a card
	 * @param integer $id id of card
	 * @return boolean
	 */
	public static function delete($id){
		// FIXME: Add error checking.
		$stmt = OC_DB::prepare( 'DELETE FROM *PREFIX*contacts_cards WHERE id = ?' );
		$stmt->execute(array($id));

		return true;
	}

	/**
	 * @brief Creates a UID
	 * @return string
	 */
	public static function createUID(){
		return substr(md5(rand().time()),0,10);
	}

	/**
	 * @brief deletes a card with the data provided by sabredav
	 * @param integer $aid Addressbook id
	 * @param string $uri the uri of the card
	 * @return boolean
	 */
	public static function deleteFromDAVData($aid,$uri){
		// FIXME: Add error checking. Deleting a card gives an Kontact/Akonadi error.
		$stmt = OC_DB::prepare( 'DELETE FROM *PREFIX*contacts_cards WHERE addressbookid = ? AND uri=?' );
		$stmt->execute(array($aid,$uri));
		OC_Contacts_Addressbook::touch($aid);

		return true;
	}

	/**
	 * @brief Data structure of vCard
	 * @param object $property
	 * @return associative array
	 *
	 * look at code ...
	 */
	public static function structureContact($object){
		$details = array();
		foreach($object->children as $property){
			$temp = self::structureProperty($property);
			if(array_key_exists($property->name,$details)){
				$details[$property->name][] = $temp;
			}
			else{
				$details[$property->name] = array($temp);
			}
		}
		return $details;
	}

	/**
	 * @brief Data structure of properties
	 * @param object $property
	 * @return associative array
	 *
	 * returns an associative array with
	 * ['name'] name of property
	 * ['value'] htmlspecialchars escaped value of property
	 * ['parameters'] associative array name=>value
	 * ['checksum'] checksum of whole property
	 * NOTE: $value is not escaped anymore. It shouldn't make any difference
	 * but we should look out for any problems.
	 */
	public static function structureProperty($property){
		$value = $property->value;
		//$value = htmlspecialchars($value);
		if($property->name == 'ADR' || $property->name == 'N'){
			$value = OC_VObject::unescapeSemicolons($value);
		}
		$temp = array(
			'name' => $property->name,
			'value' => $value,
			'parameters' => array(),
			'checksum' => md5($property->serialize()));
		foreach($property->parameters as $parameter){
			// Faulty entries by kaddressbook
			// Actually TYPE=PREF is correct according to RFC 2426
			// but this way is more handy in the UI. Tanghus.
			if($parameter->name == 'TYPE' && $parameter->value == 'PREF'){
				$parameter->name = 'PREF';
				$parameter->value = '1';
			}
			// NOTE: Apparently Sabre_VObject_Reader can't always deal with value list parameters
			// like TYPE=HOME,CELL,VOICE. Tanghus.
			if ($property->name == 'TEL' && $parameter->name == 'TYPE'){
				if (isset($temp['parameters'][$parameter->name])){
					$temp['parameters'][$parameter->name][] = $parameter->value;
				}
				else{
					$temp['parameters'][$parameter->name] = array($parameter->value);
				}
			}
			else{
				$temp['parameters'][$parameter->name] = $parameter->value;
			}
		}
		return $temp;
	}

	/**
	 * @brief Move card(s) to an address book
	 * @param integer $aid Address book id
	 * @param $id Array or integer of cards to be moved.
	 * @return boolean
	 *
	 */
	public static function moveToAddressBook($aid, $id){
		OC_Contacts_App::getAddressbook($aid); // check for user ownership.
		if(is_array($id)) {
			$id_sql = join(',', array_fill(0, count($id), '?'));
			$prep = 'UPDATE *PREFIX*contacts_cards SET addressbookid = ? WHERE id IN ('.$id_sql.')';
			try {
				$stmt = OC_DB::prepare( $prep );
				//$aid = array($aid);
				$vals = array_merge((array)$aid, $id);
				$result = $stmt->execute($vals);
			} catch(Exception $e) {
				OC_Log::write('contacts','OC_Contacts_VCard::moveToAddressBook:, exception: '.$e->getMessage(),OC_Log::DEBUG);
				OC_Log::write('contacts','OC_Contacts_VCard::moveToAddressBook, ids: '.join(',', $vals),OC_Log::DEBUG);
				OC_Log::write('contacts','SQL:'.$prep,OC_Log::DEBUG);
				return false;
			}
		} else {
			try {
				$stmt = OC_DB::prepare( 'UPDATE *PREFIX*contacts_cards SET addressbookid = ? WHERE id = ?' );
				$result = $stmt->execute(array($aid, $id));
			} catch(Exception $e) {
				OC_Log::write('contacts','OC_Contacts_VCard::moveToAddressBook:, exception: '.$e->getMessage(),OC_Log::DEBUG);
				OC_Log::write('contacts','OC_Contacts_VCard::moveToAddressBook, id: '.$id,OC_Log::DEBUG);
				return false;
			}
		}

		OC_Contacts_Addressbook::touch($aid);
		return true;
	}

}<|MERGE_RESOLUTION|>--- conflicted
+++ resolved
@@ -226,54 +226,8 @@
 
 		$card = OC_VObject::parse($data);
 		if(!is_null($card)){
-<<<<<<< HEAD
 			OC_Contacts_App::$categories->loadFromVObject($card);
-
-			$fn = $card->getAsString('FN');
-			if(!$fn){ // Fix missing 'FN' field.
-				$n = $card->getAsString('N');
-				if(!is_null($n)){
-					$fn = join(' ', array_reverse(array_slice(explode(';', $n), 0, 2)));
-					$card->setString('FN', $fn);
-					OC_Log::write('contacts','OC_Contacts_VCard::add. Added missing \'FN\' field: '.$fn,OC_Log::DEBUG);
-				} else {
-					$fn = 'Unknown Name';
-				}
-			}
-			$n = $card->getAsString('N');
-			if(!$n){ // Fix missing 'N' field.
-				$n = implode(';', array_reverse(array_slice(explode(' ', $fn), 0, 2))).';;;';
-				$card->setString('N', $n);
-				OC_Log::write('contacts','OC_Contacts_VCard::add. Added missing \'N\' field: '.$n,OC_Log::DEBUG);
-			}
-			$uid = $card->getAsString('UID');
-			if(!$uid){
-				$card->setUID();
-				$uid = $card->getAsString('UID');
-			};
-			$uri = $uid.'.vcf';
-
-			// Add product ID.
-			$prodid = trim($card->getAsString('PRODID'));
-			if(!$prodid) {
-				$appinfo = OC_App::getAppInfo('contacts');
-				$prodid = '//ownCloud//NONSGML '.$appinfo['name'].' '.$appinfo['version'].'//EN';
-				$card->setString('PRODID', $prodid);
-			}
-			// VCARD must have a version
-			$version = $card->getAsString('VERSION');
-			// Add version if needed
-			if(!$version){
-				$card->add(new Sabre_VObject_Property('VERSION','3.0'));
-				//$data = $card->serialize();
-			}/* else {
-				OC_Log::write('contacts','OC_Contacts_VCard::add. Version already set as: '.$version,OC_Log::DEBUG);
-			}*/
-			$now = new DateTime;
-			$card->setString('REV', $now->format(DateTime::W3C));
-=======
 			self::updateValuesFromAdd($card);
->>>>>>> c5c843bf
 			$data = $card->serialize();
 		}
 		else{
@@ -303,46 +257,8 @@
 	public static function addFromDAVData($id,$uri,$data){
 		$card = OC_VObject::parse($data);
 		if(!is_null($card)){
-<<<<<<< HEAD
 			OC_Contacts_App::$categories->loadFromVObject($card);
-			foreach($card->children as $property){
-				if($property->name == 'FN'){
-					$fn = $property->value;
-				}
-				if($property->name == 'N'){
-					$n = $property->value;
-				}
-				if($property->name == 'UID'){
-					$uid = $property->value;
-				}
-				if($property->name == 'EMAIL' && is_null($email)){
-					$email = $property->value;
-				}
-			}
-		}
-		if(!$fn) {
-			if($n){
-				$fn = join(' ', array_reverse(array_slice(explode(';', $n), 0, 2)));
-			} elseif($email) {
-				$fn = $email;
-			} else {
-				$fn = 'Unknown Name';
-			}
-			$card->addProperty('FN', $fn);
-			$data = $card->serialize();
-			OC_Log::write('contacts','OC_Contacts_VCard::add. Added missing \'FN\' field: '.$n,OC_Log::DEBUG);
-		}
-		if(!$n){ // Fix missing 'N' field.
-			$n = implode(';', array_reverse(array_slice(explode(' ', $fn), 0, 2))).';;;';
-			$card->setString('N', $n);
-			$data = $card->serialize();
-			OC_Log::write('contacts','OC_Contacts_VCard::add. Added missing \'N\' field: '.$n,OC_Log::DEBUG);
-		}
-		if(!$uid) {
-			$card->setUID();
-=======
 			self::updateValuesFromAdd($card);
->>>>>>> c5c843bf
 			$data = $card->serialize();
 		} else {
 			OC_Log::write('contacts','OC_Contacts_VCard::addFromDAVData. Error parsing VCard: '.$data, OC_Log::ERROR);
