<?php
/**
 * Copyright (c) 2011 Bart Visscher <bartv@thisnet.nl>
 * Copyright (c) 2012 Georg Ehrke <georg@owncloud.com>
 * This file is licensed under the Affero General Public License version 3 or
 * later.
 * See the COPYING-README file.
 * 
 * This class manages our app actions
 */
<<<<<<< HEAD
OC_Calendar_App::$l10n = new OC_L10N('calendar');
OC_Calendar_App::$tz = OC_Preferences::getValue(OC_USER::getUser(), 'calendar', 'timezone', date_default_timezone_get());
=======
OC_Calendar_App::$l10n = OC_L10N::get('calendar');
>>>>>>> a6a8e2c5
class OC_Calendar_App{
	const CALENDAR = 'calendar';
	const EVENT = 'event';
	/*
	 * @brief language object for calendar app
	 */
	public static $l10n;
	protected static $categories = null;

	/*
	 * @brief timezone of the user
	 */
	public static $tz;
	
	/*
	 * @brief returns informations about a calendar
	 * @param int $id - id of the calendar
	 * @param bool $security - check access rights or not
	 * @param bool $shared - check if the user got access via sharing
	 * @return mixed - bool / array
	 */
	public static function getCalendar($id, $security = true, $shared = false){
		$calendar = OC_Calendar_Calendar::find($id);
		if($shared === true){
			if(OC_Calendar_Share::check_access(OC_User::getUser(), $id, OC_Calendar_Share::CALENDAR)){
				return $calendar;
			}
		}
		if($security === true){
			if($calendar['userid'] != OC_User::getUser()){
				return false;
			}
		}
		if($calendar === false){
			return false;
		}
		return OC_Calendar_Calendar::find($id);
	}
	
	/*
	 * @brief returns informations about an event
	 * @param int $id - id of the event
	 * @param bool $security - check access rights or not
	 * @param bool $shared - check if the user got access via sharing
	 * @return mixed - bool / array
	 */
	public static function getEventObject($id, $security = true, $shared = false){
		$event = OC_Calendar_Object::find($id);
		if($shared === true){
			if(OC_Calendar_Share::check_access(OC_User::getUser(), $id, OC_Calendar_Share::EVENT)){
				return $event;
			}
		}
		if($security === true){
			$calendar = self::getCalendar($event['calendarid'], false);
			if($calendar['userid'] != OC_User::getUser()){
				return false;
			}
		}
		if($event === false){
			return false;
		}
		return $event;
	}
	
	/*
	 * @brief returns the parsed calendar data
	 * @param int $id - id of the event
	 * @param bool $security - check access rights or not
	 * @return mixed - bool / object
	 */
	public static function getVCalendar($id, $security = true, $shared = false){
		$event_object = self::getEventObject($id, $security, $shared);
		if($event_object === false){
			return false;
		}
		$vobject = OC_VObject::parse($event_object['calendardata']);
		if(is_null($vobject)){
			return false;
		}
		return $vobject;
	}
	
	/*
	 * @brief checks if an event was edited and dies if it was
	 * @param (object) $vevent - vevent object of the event
	 * @param (int) $lastmodified - time of last modification as unix timestamp
	 * @return (bool)
	 */
	public static function isNotModified($vevent, $lastmodified){
		$last_modified = $vevent->__get('LAST-MODIFIED');
		if($last_modified && $lastmodified != $last_modified->getDateTime()->format('U')){
			OC_JSON::error(array('modified'=>true));
			exit;
		}
		return true;
	}

	protected static function getDefaultCategories()
	{
		return array(
			self::$l10n->t('Birthday'),
			self::$l10n->t('Business'),
			self::$l10n->t('Call'),
			self::$l10n->t('Clients'),
			self::$l10n->t('Deliverer'),
			self::$l10n->t('Holidays'),
			self::$l10n->t('Ideas'),
			self::$l10n->t('Journey'),
			self::$l10n->t('Jubilee'),
			self::$l10n->t('Meeting'),
			self::$l10n->t('Other'),
			self::$l10n->t('Personal'),
			self::$l10n->t('Projects'),
			self::$l10n->t('Questions'),
			self::$l10n->t('Work'),
		);
	}

	protected static function getVCategories() {
		if (is_null(self::$categories)) {
			self::$categories = new OC_VCategories('calendar', null, self::getDefaultCategories());
		}
		return self::$categories;
	}

	public static function getCategoryOptions()
	{
		$categories = self::getVCategories()->categories();
		return $categories;
	}

	/**
	 * scan events for categories.
	 * @param $events VEVENTs to scan. null to check all events for the current user.
	 */
	public static function scanCategories($events = null) {
		if (is_null($events)) {
			$calendars = OC_Calendar_Calendar::allCalendars(OC_User::getUser());
			if(count($calendars) > 0) {
				$events = array();
				foreach($calendars as $calendar) {
					$calendar_events = OC_Calendar_Object::all($calendar['id']);
					$events = $events + $calendar_events;
				}
			}
		}
		if(is_array($events) && count($events) > 0) {
			$vcategories = self::getVCategories();
			$vcategories->delete($vcategories->categories());
			foreach($events as $event) {
				$vobject = OC_VObject::parse($event['calendardata']);
				if(!is_null($vobject)) {
					$vcategories->loadFromVObject($vobject->VEVENT, true);
				}
			}
		}
	}

	/**
	 * check VEvent for new categories.
	 * @see OC_VCategories::loadFromVObject
	 */
	public static function loadCategoriesFromVCalendar(OC_VObject $calendar) {
		self::getVCategories()->loadFromVObject($calendar->VEVENT, true);
	}

	public static function getRepeatOptions(){
		return OC_Calendar_Object::getRepeatOptions(self::$l10n);
	}
	
	/*
	 * @brief returns the options for the end of an repeating event
	 * @return array - valid inputs for the end of an repeating events
	 */
	public static function getEndOptions(){
		return OC_Calendar_Object::getEndOptions(self::$l10n);
	}
	
	/*
	 * @brief returns the options for an monthly repeating event
	 * @return array - valid inputs for monthly repeating events
	 */
	public static function getMonthOptions(){
		return OC_Calendar_Object::getMonthOptions(self::$l10n);
	}
	
	/*
	 * @brief returns the options for an weekly repeating event
	 * @return array - valid inputs for weekly repeating events
	 */
	public static function getWeeklyOptions(){
		return OC_Calendar_Object::getWeeklyOptions(self::$l10n);
	}
	
	/*
	 * @brief returns the options for an yearly repeating event
	 * @return array - valid inputs for yearly repeating events
	 */
	public static function getYearOptions(){
		return OC_Calendar_Object::getYearOptions(self::$l10n);
	}
	
	/*
	 * @brief returns the options for an yearly repeating event which occurs on specific days of the year
	 * @return array - valid inputs for yearly repeating events
	 */
	public static function getByYearDayOptions(){
		return OC_Calendar_Object::getByYearDayOptions();
	}
	
	/*
	 * @brief returns the options for an yearly repeating event which occurs on specific month of the year
	 * @return array - valid inputs for yearly repeating events
	 */
	public static function getByMonthOptions(){
		return OC_Calendar_Object::getByMonthOptions(self::$l10n);
	}
	
	/*
	 * @brief returns the options for an yearly repeating event which occurs on specific week numbers of the year
	 * @return array - valid inputs for yearly repeating events
	 */
	public static function getByWeekNoOptions(){
		return OC_Calendar_Object::getByWeekNoOptions();
	}
	
	/*
	 * @brief returns the options for an yearly or monthly repeating event which occurs on specific days of the month
	 * @return array - valid inputs for yearly or monthly repeating events
	 */
	public static function getByMonthDayOptions(){
		return OC_Calendar_Object::getByMonthDayOptions();
	}
	
	/*
	 * @brief returns the options for an monthly repeating event which occurs on specific weeks of the month
	 * @return array - valid inputs for monthly repeating events
	 */
	public static function getWeekofMonth(){
		return OC_Calendar_Object::getWeekofMonth(self::$l10n);
	}
	
	/*
	 * @brief checks the access for a calendar / an event
	 * @param (int) $id - id of the calendar / event
	 * @param (string) $type - type of the id (calendar/event)
	 * @return (string) $access - level of access
	 */
	public static function getaccess($id, $type){
		if($type == self::CALENDAR){
			$calendar = self::getCalendar($id, false, false);
			if($calendar['userid'] == OC_User::getUser()){
				return 'owner';
			}
			$isshared = OC_Calendar_Share::check_access(OC_User::getUser(), $id, OC_Calendar_Share::CALENDAR);
			if($isshared){
				$writeaccess = OC_Calendar_Share::is_editing_allowed(OC_User::getUser(), $id, OC_Calendar_Share::CALENDAR);
				if($writeaccess){
					return 'rw';
				}else{
					return 'r';
				}
			}else{
				return false;
			}
		}elseif($type == self::EVENT){
			if(OC_Calendar_Object::getowner($id) == OC_User::getUser()){
				return 'owner';
			}
			$isshared = OC_Calendar_Share::check_access(OC_User::getUser(), $id, OC_Calendar_Share::EVENT);
			if($isshared){
				$writeaccess = OC_Calendar_Share::is_editing_allowed(OC_User::getUser(), $id, OC_Calendar_Share::EVENT);
				if($writeaccess){
					return 'rw';
				}else{
					return 'r';
				}
			}else{
				return false;
			}
		}
	}
	
	/*
	 * @brief analyses the parameter for calendar parameter and returns the objects
	 * @param (string) $calendarid - calendarid
	 * @param (int) $start - unixtimestamp of start
	 * @param (int) $end - unixtimestamp of end
	 * @return (array) $events 
	 */
	public static function getrequestedEvents($calendarid, $start, $end){
		$events = array();
		if($calendarid == 'shared_rw' || $_GET['calendar_id'] == 'shared_r'){
			$calendars = OC_Calendar_Share::allSharedwithuser(OC_USER::getUser(), OC_Calendar_Share::CALENDAR, 1, ($_GET['calendar_id'] == 'shared_rw')?'rw':'r');
			foreach($calendars as $calendar){
				$calendarevents = OC_Calendar_Object::allInPeriod($calendar['calendarid'], $start, $end);
				$events = array_merge($events, $calendarevents);
			}
			$singleevents = OC_Calendar_Share::allSharedwithuser(OC_USER::getUser(), OC_Calendar_Share::EVENT, 1, ($_GET['calendar_id'] == 'shared_rw')?'rw':'r');
			foreach($singleevents as $singleevent){
				$event = OC_Calendar_Object::find($singleevent['eventid']);
				$events[] =  $event;
			}
		}else{
			$calendar_id = $_GET['calendar_id'];
			if (is_numeric($calendar_id)) {
				$calendar = self::getCalendar($calendar_id);
				OC_Response::enableCaching(0);
				OC_Response::setETagHeader($calendar['ctag']);
				$events = OC_Calendar_Object::allInPeriod($calendar_id, $start, $end);
			} else {
				OC_Hook::emit('OC_Calendar', 'getEvents', array('calendar_id' => $calendar_id, 'events' => &$events));
			}
		}
		return $events;
	}
	
	/*
	 * @brief generates the output for an event which will be readable for our js
	 * @param (mixed) $event - event object / array
	 * @param (int) $start - unixtimestamp of start
	 * @param (int) $end - unixtimestamp of end
	 * @return (array) $output - readable output
	 */
	public static function generateEventOutput($event, $start, $end){
		$output = array();
		
		if(isset($event['calendardata'])){
			$object = OC_VObject::parse($event['calendardata']);
			$vevent = $object->VEVENT;
		}else{
			$vevent = $event['vevent'];
		}
		
		$last_modified = @$vevent->__get('LAST-MODIFIED');
		$lastmodified = ($last_modified)?$last_modified->getDateTime()->format('U'):0;
		
		$output = array('id'=>(int)$event['id'],
						'title' => htmlspecialchars(($event['summary']!=NULL || $event['summary'] != '')?$event['summary']: self::$l10n->t('unnamed')),
						'description' => isset($vevent->DESCRIPTION)?htmlspecialchars($vevent->DESCRIPTION->value):'',
						'lastmodified'=>$lastmodified);
		
		$dtstart = $vevent->DTSTART;
		$start_dt = $dtstart->getDateTime();
		$dtend = OC_Calendar_Object::getDTEndFromVEvent($vevent);
		$end_dt = $dtend->getDateTime();
		
		if ($dtstart->getDateType() == Sabre_VObject_Element_DateTime::DATE){
			$output['allDay'] = true;
		}else{
			$output['allDay'] = false;
			$start_dt->setTimezone(new DateTimeZone(self::$tz));
			$end_dt->setTimezone(new DateTimeZone(self::$tz));
		}
		
		if($event['repeating'] == 1){
			$duration = (double) $end_dt->format('U') - (double) $start_dt->format('U');
			$r = new When();
			$r->recur($start_dt)->rrule((string) $vevent->RRULE);
			/*$r = new iCal_Repeat_Generator(array('RECUR'  => $start_dt,
			 *									   'RRULE'  => (string)$vevent->RRULE
			 *									   'RDATE'  => (string)$vevent->RDATE						
			 *									   'EXRULE' => (string)$vevent->EXRULE
			 *									   'EXDATE' => (string)$vevent->EXDATE));*/
			while($result = $r->next()){
				if($result < $start){
					continue;
				}
				if($result > $end){
					break;
				}
				if($output['allDay'] == true){
					$output['start'] = $result->format('Y-m-d');
					$output['end'] = date('Y-m-d', $result->format('U') + --$duration);
				}else{
					$output['start'] = $result->format('Y-m-d H:i:s');
					$output['end'] = date('Y-m-d H:i:s', $result->format('U') + $duration);
				}
			}
		}else{
			if($output['allDay'] == true){
				$output['start'] = $start_dt->format('Y-m-d');
				$end_dt->modify('-1 sec');
				$output['end'] = $end_dt->format('Y-m-d');
			}else{
				$output['start'] = $start_dt->format('Y-m-d H:i:s');
				$output['end'] = $end_dt->format('Y-m-d H:i:s');
			}
		}
		return $output;
	}
}<|MERGE_RESOLUTION|>--- conflicted
+++ resolved
@@ -8,12 +8,8 @@
  * 
  * This class manages our app actions
  */
-<<<<<<< HEAD
 OC_Calendar_App::$l10n = new OC_L10N('calendar');
 OC_Calendar_App::$tz = OC_Preferences::getValue(OC_USER::getUser(), 'calendar', 'timezone', date_default_timezone_get());
-=======
-OC_Calendar_App::$l10n = OC_L10N::get('calendar');
->>>>>>> a6a8e2c5
 class OC_Calendar_App{
 	const CALENDAR = 'calendar';
 	const EVENT = 'event';
@@ -21,6 +17,10 @@
 	 * @brief language object for calendar app
 	 */
 	public static $l10n;
+	
+	/*
+	 * @brief categories of the user
+	 */
 	protected static $categories = null;
 
 	/*
@@ -111,7 +111,11 @@
 		}
 		return true;
 	}
-
+	
+	/*
+	 * @brief returns the default categories of ownCloud
+	 * @return (array) $categories
+	 */
 	protected static function getDefaultCategories()
 	{
 		return array(
@@ -132,14 +136,22 @@
 			self::$l10n->t('Work'),
 		);
 	}
-
+	
+	/*
+	 * @brief returns the vcategories object of the user
+	 * @return (object) $vcategories
+	 */
 	protected static function getVCategories() {
 		if (is_null(self::$categories)) {
 			self::$categories = new OC_VCategories('calendar', null, self::getDefaultCategories());
 		}
 		return self::$categories;
 	}
-
+	
+	/*
+	 * @brief returns the categories of the vcategories object
+	 * @return (array) $categories
+	 */
 	public static function getCategoryOptions()
 	{
 		$categories = self::getVCategories()->categories();
