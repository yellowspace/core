--- conflicted
+++ resolved
@@ -245,22 +245,15 @@
 		if (!is_null($mtime) and !is_numeric($mtime)) {
 			$mtime = strtotime($mtime);
 		}
-<<<<<<< HEAD
-		$result = $this->basicOperation('touch', $path, array('write'), $mtime);
+		$hooks = array('touch');
+		if (!$this->file_exists($path)) {
+			$hooks[] = 'write';
+		}
+		$result = $this->basicOperation('touch', $path, $hooks, $mtime);
 		if (!$result) { //if native touch fails, we emulate it by changing the mtime in the cache
 			$this->putFileInfo($path, array('mtime' => $mtime));
 		}
 		return true;
-=======
-		
-		$hooks = array('touch');
-		
-		if (!$this->file_exists($path)) {
-			$hooks[] = 'write';
-		}
-		
-		return $this->basicOperation('touch', $path, $hooks, $mtime);
->>>>>>> 546fb72b
 	}
 
 	public function file_get_contents($path) {
