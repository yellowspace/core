<?php
/**
 * Class for utility functions
 *
 */

class OC_Util {
	public static $scripts=array();
	public static $styles=array();
	public static $headers=array();
	private static $rootMounted=false;
	private static $fsSetup=false;
	public static $core_styles=array();
	public static $core_scripts=array();

	// Can be set up
	public static function setupFS( $user = '' ) {// configure the initial filesystem based on the configuration
		if(self::$fsSetup) {//setting up the filesystem twice can only lead to trouble
			return false;
		}

		// If we are not forced to load a specific user we load the one that is logged in
		if( $user == "" && OC_User::isLoggedIn()) {
			$user = OC_User::getUser();
		}

		// load all filesystem apps before, so no setup-hook gets lost
		if(!isset($RUNTIME_NOAPPS) || !$RUNTIME_NOAPPS) {
			OC_App::loadApps(array('filesystem'));
		}

		// the filesystem will finish when $user is not empty,
		// mark fs setup here to avoid doing the setup from loading
		// OC_Filesystem
		if ($user != '') {
			self::$fsSetup=true;
		}

		$CONFIG_DATADIRECTORY = OC_Config::getValue( "datadirectory", OC::$SERVERROOT."/data" );
		//first set up the local "root" storage
		\OC\Files\Filesystem::initMounts();
		if(!self::$rootMounted) {
			\OC\Files\Filesystem::mount('\OC\Files\Storage\Local', array('datadir'=>$CONFIG_DATADIRECTORY), '/');
			self::$rootMounted=true;
		}

		if( $user != "" ) { //if we aren't logged in, there is no use to set up the filesystem
			$user_dir = '/'.$user.'/files';
			$user_root = OC_User::getHome($user);
			$userdirectory = $user_root . '/files';
			if( !is_dir( $userdirectory )) {
				mkdir( $userdirectory, 0755, true );
			}
			//jail the user into his "home" directory
			\OC\Files\Filesystem::init($user, $user_dir);

			$quotaProxy=new OC_FileProxy_Quota();
			$fileOperationProxy = new OC_FileProxy_FileOperations();
			OC_FileProxy::register($quotaProxy);
			OC_FileProxy::register($fileOperationProxy);

			OC_Hook::emit('OC_Filesystem', 'setup', array('user' => $user, 'user_dir' => $user_dir));
		}
		return true;
	}

	public static function tearDownFS() {
		\OC\Files\Filesystem::tearDown();
		self::$fsSetup=false;
        self::$rootMounted=false;
	}

	/**
	 * get the current installed version of ownCloud
	 * @return array
	 */
	public static function getVersion() {
		// hint: We only can count up. Reset minor/patchlevel when
		// updating major/minor version number.
<<<<<<< HEAD
		return array(4, 97, 11);
=======
		return array(5, 80, 02);
>>>>>>> fb4d8ddf
	}

	/**
	 * get the current installed version string of ownCloud
	 * @return string
	 */
	public static function getVersionString() {
		return '6.0 pre alpha';
	}

	/**
	 * get the current installed edition of ownCloud. There is the community
	 * edition that just returns an empty string and the enterprise edition
	 * that returns "Enterprise".
	 * @return string
	 */
	public static function getEditionString() {
		return '';
	}

	/**
	 * add a javascript file
	 *
	 * @param appid  $application
	 * @param filename  $file
	 */
	public static function addScript( $application, $file = null ) {
		if( is_null( $file )) {
			$file = $application;
			$application = "";
		}
		if( !empty( $application )) {
			self::$scripts[] = "$application/js/$file";
		}else{
			self::$scripts[] = "js/$file";
		}
	}

	/**
	 * add a css file
	 *
	 * @param appid  $application
	 * @param filename  $file
	 */
	public static function addStyle( $application, $file = null ) {
		if( is_null( $file )) {
			$file = $application;
			$application = "";
		}
		if( !empty( $application )) {
			self::$styles[] = "$application/css/$file";
		}else{
			self::$styles[] = "css/$file";
		}
	}

	/**
	 * @brief Add a custom element to the header
	 * @param string tag tag name of the element
	 * @param array $attributes array of attributes for the element
	 * @param string $text the text content for the element
	 */
	public static function addHeader( $tag, $attributes, $text='') {
		self::$headers[] = array('tag'=>$tag, 'attributes'=>$attributes, 'text'=>$text);
	}

	/**
	 * formats a timestamp in the "right" way
	 *
	 * @param int timestamp $timestamp
	 * @param bool dateOnly option to omit time from the result
	 */
	public static function formatDate( $timestamp, $dateOnly=false) {
		if(isset($_SESSION['timezone'])) {//adjust to clients timezone if we know it
			$systemTimeZone = intval(date('O'));
			$systemTimeZone=(round($systemTimeZone/100, 0)*60)+($systemTimeZone%100);
			$clientTimeZone=$_SESSION['timezone']*60;
			$offset=$clientTimeZone-$systemTimeZone;
			$timestamp=$timestamp+$offset*60;
		}
		$l=OC_L10N::get('lib');
		return $l->l($dateOnly ? 'date' : 'datetime', $timestamp);
	}

	/**
	 * check if the current server configuration is suitable for ownCloud
	 * @return array arrays with error messages and hints
	 */
	public static function checkServer() {
		$errors=array();

		$web_server_restart= false;
		//check for database drivers
		if(!(is_callable('sqlite_open') or class_exists('SQLite3'))
			and !is_callable('mysql_connect')
			and !is_callable('pg_connect')) {
			$errors[]=array('error'=>'No database drivers (sqlite, mysql, or postgresql) installed.',
				'hint'=>'');//TODO: sane hint
			$web_server_restart= true;
		}

		//common hint for all file permissons error messages
		$permissionsHint='Permissions can usually be fixed by giving the webserver write access'
			.' to the ownCloud directory';

		// Check if config folder is writable.
		if(!is_writable(OC::$SERVERROOT."/config/") or !is_readable(OC::$SERVERROOT."/config/")) {
			$errors[]=array('error'=>"Can't write into config directory 'config'",
				'hint'=>'You can usually fix this by giving the webserver user write access'
					.' to the config directory in owncloud');
		}

		// Check if there is a writable install folder.
		if(OC_Config::getValue('appstoreenabled', true)) {
			if( OC_App::getInstallPath() === null
				|| !is_writable(OC_App::getInstallPath())
				|| !is_readable(OC_App::getInstallPath()) ) {
				$errors[]=array('error'=>"Can't write into apps directory",
					'hint'=>'You can usually fix this by giving the webserver user write access'
					.' to the apps directory in owncloud or disabling the appstore in the config file.');
			}
		}
		$CONFIG_DATADIRECTORY = OC_Config::getValue( "datadirectory", OC::$SERVERROOT."/data" );
		// Create root dir.
		if(!is_dir($CONFIG_DATADIRECTORY)) {
			$success=@mkdir($CONFIG_DATADIRECTORY);
			if ($success) {
				$errors = array_merge($errors, self::checkDataDirectoryPermissions($CONFIG_DATADIRECTORY));
			} else {
				$errors[]=array('error'=>"Can't create data directory (".$CONFIG_DATADIRECTORY.")",
					'hint'=>"You can usually fix this by giving the webserver write access to the ownCloud directory '"
						.OC::$SERVERROOT."' (in a terminal, use the command "
						."'chown -R www-data:www-data /path/to/your/owncloud/install/data' ");
			}
		} else if(!is_writable($CONFIG_DATADIRECTORY) or !is_readable($CONFIG_DATADIRECTORY)) {
			$errors[]=array('error'=>'Data directory ('.$CONFIG_DATADIRECTORY.') not writable by ownCloud',
				'hint'=>$permissionsHint);
		} else {
			$errors = array_merge($errors, self::checkDataDirectoryPermissions($CONFIG_DATADIRECTORY));
		}
		// check if all required php modules are present
		if(!class_exists('ZipArchive')) {
			$errors[]=array('error'=>'PHP module zip not installed.',
				'hint'=>'Please ask your server administrator to install the module.');
			$web_server_restart=true;
		}
		if(!class_exists('DOMDocument')) {
			$errors[] = array('error' => 'PHP module dom not installed.',
				'hint' => 'Please ask your server administrator to install the module.');
			$web_server_restart =true;
		}
		if(!function_exists('xml_parser_create')) {
			$errors[] = array('error' => 'PHP module libxml not installed.',
				'hint' => 'Please ask your server administrator to install the module.');
			$web_server_restart =true;
		}
		if(!function_exists('mb_detect_encoding')) {
			$errors[]=array('error'=>'PHP module mb multibyte not installed.',
				'hint'=>'Please ask your server administrator to install the module.');
			$web_server_restart=true;
		}
		if(!function_exists('ctype_digit')) {
			$errors[]=array('error'=>'PHP module ctype is not installed.',
				'hint'=>'Please ask your server administrator to install the module.');
			$web_server_restart=true;
		}
		if(!function_exists('json_encode')) {
			$errors[]=array('error'=>'PHP module JSON is not installed.',
				'hint'=>'Please ask your server administrator to install the module.');
			$web_server_restart=true;
		}
		if(!extension_loaded('gd') || !function_exists('gd_info')) {
			$errors[]=array('error'=>'PHP module GD is not installed.',
				'hint'=>'Please ask your server administrator to install the module.');
			$web_server_restart=true;
		}
		if(!function_exists('gzencode')) {
			$errors[]=array('error'=>'PHP module zlib is not installed.',
				'hint'=>'Please ask your server administrator to install the module.');
			$web_server_restart=true;
		}
		if(!function_exists('iconv')) {
			$errors[]=array('error'=>'PHP module iconv is not installed.',
				'hint'=>'Please ask your server administrator to install the module.');
			$web_server_restart=true;
		}
		if(!function_exists('simplexml_load_string')) {
			$errors[]=array('error'=>'PHP module SimpleXML is not installed.',
				'hint'=>'Please ask your server administrator to install the module.');
			$web_server_restart=true;
		}
		if(floatval(phpversion())<5.3) {
			$errors[]=array('error'=>'PHP 5.3 is required.',
				'hint'=>'Please ask your server administrator to update PHP to version 5.3 or higher.'
					.' PHP 5.2 is no longer supported by ownCloud and the PHP community.');
			$web_server_restart=true;
		}
		if(!defined('PDO::ATTR_DRIVER_NAME')) {
			$errors[]=array('error'=>'PHP PDO module is not installed.',
				'hint'=>'Please ask your server administrator to install the module.');
			$web_server_restart=true;
		}
		if (((strtolower(@ini_get('safe_mode')) == 'on')
			|| (strtolower(@ini_get('safe_mode')) == 'yes')
			|| (strtolower(@ini_get('safe_mode')) == 'true')
			|| (ini_get("safe_mode") == 1 ))) {
			$errors[]=array('error'=>'PHP Safe Mode is enabled. ownCloud requires that it is disabled to work properly.',
				'hint'=>'PHP Safe Mode is a deprecated and mostly useless setting that should be disabled. Please ask your server administrator to disable it in php.ini or in your webserver config.');
			$web_server_restart=true;
		}
		if (get_magic_quotes_gpc() == 1 ) {
			$errors[]=array('error'=>'Magic Quotes is enabled. ownCloud requires that it is disabled to work properly.',
				'hint'=>'Magic Quotes is a deprecated and mostly useless setting that should be disabled. Please ask your server administrator to disable it in php.ini or in your webserver config.');
			$web_server_restart=true;
		}

		if($web_server_restart) {
			$errors[]=array('error'=>'PHP modules have been installed, but they are still listed as missing?',
				'hint'=>'Please ask your server administrator to restart the web server.');
		}

		return $errors;
	}

	/**
	* Check for correct file permissions of data directory
	* @return array arrays with error messages and hints
	*/
	public static function checkDataDirectoryPermissions($dataDirectory) {
		$errors = array();
		if (stristr(PHP_OS, 'WIN')) {
			//TODO: permissions checks for windows hosts
		} else {
			$permissionsModHint = 'Please change the permissions to 0770 so that the directory'
				.' cannot be listed by other users.';
			$prems = substr(decoct(@fileperms($dataDirectory)), -3);
			if (substr($prems, -1) != '0') {
				OC_Helper::chmodr($dataDirectory, 0770);
				clearstatcache();
				$prems = substr(decoct(@fileperms($dataDirectory)), -3);
				if (substr($prems, 2, 1) != '0') {
					$errors[] = array('error' => 'Data directory ('.$dataDirectory.') is readable for other users',
						'hint' => $permissionsModHint);
				}
			}
		}
		return $errors;
	}

	public static function displayLoginPage($errors = array()) {
		$parameters = array();
		foreach( $errors as $key => $value ) {
			$parameters[$value] = true;
		}
		if (!empty($_POST['user'])) {
			$parameters["username"] = $_POST['user'];
			$parameters['user_autofocus'] = false;
		} else {
			$parameters["username"] = '';
			$parameters['user_autofocus'] = true;
		}
		if (isset($_REQUEST['redirect_url'])) {
			$redirect_url = $_REQUEST['redirect_url'];
			$parameters['redirect_url'] = urlencode($redirect_url);
		}

		$parameters['alt_login'] = OC_App::getAlternativeLogIns();
		OC_Template::printGuestPage("", "login", $parameters);
	}


	/**
	 * Check if the app is enabled, redirects to home if not
	 */
	public static function checkAppEnabled($app) {
		if( !OC_App::isEnabled($app)) {
			header( 'Location: '.OC_Helper::linkToAbsolute( '', 'index.php' ));
			exit();
		}
	}

	/**
	 * Check if the user is logged in, redirects to home if not. With
	 * redirect URL parameter to the request URI.
	 */
	public static function checkLoggedIn() {
		// Check if we are a user
		if( !OC_User::isLoggedIn()) {
			header( 'Location: '.OC_Helper::linkToAbsolute( '', 'index.php',
				array('redirect_url' => OC_Request::requestUri())));
			exit();
		}
	}

	/**
	 * Check if the user is a admin, redirects to home if not
	 */
	public static function checkAdminUser() {
		if( !OC_User::isAdminUser(OC_User::getUser())) {
			header( 'Location: '.OC_Helper::linkToAbsolute( '', 'index.php' ));
			exit();
		}
	}

	/**
	 * Check if the user is a subadmin, redirects to home if not
	 * @return array $groups where the current user is subadmin
	 */
	public static function checkSubAdminUser() {
		if(!OC_SubAdmin::isSubAdmin(OC_User::getUser())) {
			header( 'Location: '.OC_Helper::linkToAbsolute( '', 'index.php' ));
			exit();
		}
		return true;
	}

	/**
	 * Redirect to the user default page
	 */
	public static function redirectToDefaultPage() {
		if(isset($_REQUEST['redirect_url'])) {
			$location = OC_Helper::makeURLAbsolute(urldecode($_REQUEST['redirect_url']));
		}
		else if (isset(OC::$REQUESTEDAPP) && !empty(OC::$REQUESTEDAPP)) {
			$location = OC_Helper::linkToAbsolute( OC::$REQUESTEDAPP, 'index.php' );
		}
		else {
			$defaultpage = OC_Appconfig::getValue('core', 'defaultpage');
			if ($defaultpage) {
				$location = OC_Helper::makeURLAbsolute(OC::$WEBROOT.'/'.$defaultpage);
			}
			else {
				$location = OC_Helper::linkToAbsolute( 'files', 'index.php' );
			}
		}
		OC_Log::write('core', 'redirectToDefaultPage: '.$location, OC_Log::DEBUG);
		header( 'Location: '.$location );
		exit();
	}

    /**
     * get an id unique for this instance
     * @return string
     */
    public static function getInstanceId() {
        $id = OC_Config::getValue('instanceid', null);
        if(is_null($id)) {
            // We need to guarantee at least one letter in instanceid so it can be used as the session_name
            $id = 'oc' . OC_Util::generate_random_bytes(10);
            OC_Config::setValue('instanceid', $id);
        }
        return $id;
    }

	/**
	 * @brief Static lifespan (in seconds) when a request token expires.
	 * @see OC_Util::callRegister()
	 * @see OC_Util::isCallRegistered()
	 * @description
	 * Also required for the client side to compute the piont in time when to
	 * request a fresh token. The client will do so when nearly 97% of the
	 * timespan coded here has expired.
	 */
	public static $callLifespan = 3600; // 3600 secs = 1 hour

	/**
	 * @brief Register an get/post call. Important to prevent CSRF attacks.
	 * @todo Write howto: CSRF protection guide
	 * @return $token Generated token.
	 * @description
	 * Creates a 'request token' (random) and stores it inside the session.
	 * Ever subsequent (ajax) request must use such a valid token to succeed,
	 * otherwise the request will be denied as a protection against CSRF.
	 * The tokens expire after a fixed lifespan.
	 * @see OC_Util::$callLifespan
	 * @see OC_Util::isCallRegistered()
	 */
	public static function callRegister() {
		// Check if a token exists
		if(!isset($_SESSION['requesttoken'])) {
			// No valid token found, generate a new one.
			$requestToken = self::generate_random_bytes(20);
			$_SESSION['requesttoken']=$requestToken;
		} else {
			// Valid token already exists, send it
			$requestToken = $_SESSION['requesttoken'];
		}
		return($requestToken);
	}

	/**
	 * @brief Check an ajax get/post call if the request token is valid.
	 * @return boolean False if request token is not set or is invalid.
	 * @see OC_Util::$callLifespan
	 * @see OC_Util::callRegister()
	 */
	public static function isCallRegistered() {
		if(!isset($_SESSION['requesttoken'])) {
			return false;
		}

		if(isset($_GET['requesttoken'])) {
			$token=$_GET['requesttoken'];
		} elseif(isset($_POST['requesttoken'])) {
			$token=$_POST['requesttoken'];
		} elseif(isset($_SERVER['HTTP_REQUESTTOKEN'])) {
			$token=$_SERVER['HTTP_REQUESTTOKEN'];
		} else {
			//no token found.
			return false;
		}

		// Check if the token is valid
		if($token !== $_SESSION['requesttoken']) {
			// Not valid
			return false;
		} else {
			// Valid token
			return true;
		}
	}

	/**
	 * @brief Check an ajax get/post call if the request token is valid. exit if not.
	 * Todo: Write howto
	 */
	public static function callCheck() {
		if(!OC_Util::isCallRegistered()) {
			exit;
		}
	}

	/**
	 * @brief Public function to sanitize HTML
	 *
	 * This function is used to sanitize HTML and should be applied on any
	 * string or array of strings before displaying it on a web page.
	 *
	 * @param string or array of strings
	 * @return array with sanitized strings or a single sanitized string, depends on the input parameter.
	 */
	public static function sanitizeHTML( &$value ) {
		if (is_array($value)) {
			array_walk_recursive($value, 'OC_Util::sanitizeHTML');
		} else {
			$value = htmlentities((string)$value, ENT_QUOTES, 'UTF-8'); //Specify encoding for PHP<5.4
		}
		return $value;
	}


	/**
	 * Check if the htaccess file is working by creating a test file in the data directory and trying to access via http
	 */
	public static function ishtaccessworking() {
		// testdata
		$filename='/htaccesstest.txt';
		$testcontent='testcontent';

		// creating a test file
		$testfile = OC_Config::getValue( "datadirectory", OC::$SERVERROOT."/data" ).'/'.$filename;

		if(file_exists($testfile)) {// already running this test, possible recursive call
			return false;
		}

		$fp = @fopen($testfile, 'w');
		@fwrite($fp, $testcontent);
		@fclose($fp);

		// accessing the file via http
		$url = OC_Helper::makeURLAbsolute(OC::$WEBROOT.'/data'.$filename);
		$fp = @fopen($url, 'r');
		$content=@fread($fp, 2048);
		@fclose($fp);

		// cleanup
		@unlink($testfile);

		// does it work ?
		if($content==$testcontent) {
			return(false);
		}else{
			return(true);
		}
	}

	/**
	 * we test if webDAV is working properly
	 *
	 * The basic assumption is that if the server returns 401/Not Authenticated for an unauthenticated PROPFIND
	 * the web server it self is setup properly.
	 *
	 * Why not an authenticated PROFIND and other verbs?
	 *  - We don't have the password available
	 *  - We have no idea about other auth methods implemented (e.g. OAuth with Bearer header)
	 *
	 */
	public static function isWebDAVWorking() {
		if (!function_exists('curl_init')) {
			return true;
		}
		$settings = array(
			'baseUri' => OC_Helper::linkToRemote('webdav'),
		);

		// save the old timeout so that we can restore it later
		$old_timeout=ini_get("default_socket_timeout");

		// use a 5 sec timeout for the check. Should be enough for local requests.
		ini_set("default_socket_timeout", 5);

		$client = new \Sabre_DAV_Client($settings);

		// for this self test we don't care if the ssl certificate is self signed and the peer cannot be verified.
		$client->setVerifyPeer(false);

		$return = true;
		try {
			// test PROPFIND
			$client->propfind('', array('{DAV:}resourcetype'));
		} catch(\Sabre_DAV_Exception_NotAuthenticated $e) {
			$return = true;
		} catch(\Exception $e) {
			OC_Log::write('core', 'isWebDAVWorking: NO - Reason: '.$e->getMessage(). ' ('.get_class($e).')', OC_Log::WARN);
			$return = false;
		}

		// restore the original timeout
		ini_set("default_socket_timeout", $old_timeout);

		return $return;
	}

	/**
	 * Check if the setlocal call doesn't work. This can happen if the right
	 * local packages are not available on the server.
	 */
	public static function issetlocaleworking() {
		// setlocale test is pointless on Windows
		if (OC_Util::runningOnWindows() ) {
			return true;
		}

		$result = setlocale(LC_ALL, 'en_US.UTF-8', 'en_US.UTF8');
		if($result == false) {
			return false;
		}
		return true;
	}

	/**
	 * Check if the PHP module fileinfo is loaded.
	 * @return bool
	 */
	public static function fileInfoLoaded() {
		return function_exists('finfo_open');
	}

	/**
	 * Check if the ownCloud server can connect to the internet
	 */
	public static function isinternetconnectionworking() {

		// in case there is no internet connection on purpose there is no need to display a warning
		if (!\OC_Config::getValue("has_internet_connection", true)) {
			return true;
		}

		// try to connect to owncloud.org to see if http connections to the internet are possible.
		$connected = @fsockopen("www.owncloud.org", 80);
		if ($connected) {
			fclose($connected);
			return true;
		}else{

			// second try in case one server is down
			$connected = @fsockopen("apps.owncloud.com", 80);
			if ($connected) {
				fclose($connected);
				return true;
			}else{
				return false;
			}

		}

	}

	/**
	 * clear all levels of output buffering
	 */
	public static function obEnd(){
		while (ob_get_level()) {
			ob_end_clean();
		}
	}


	/**
	 * @brief Generates a cryptographical secure pseudorandom string
	 * @param Int with the length of the random string
	 * @return String
	 * Please also update secureRNG_available if you change something here
	 */
	public static function generate_random_bytes($length = 30) {

		// Try to use openssl_random_pseudo_bytes
		if(function_exists('openssl_random_pseudo_bytes')) {
			$pseudo_byte = bin2hex(openssl_random_pseudo_bytes($length, $strong));
			if($strong == true) {
				return substr($pseudo_byte, 0, $length); // Truncate it to match the length
			}
		}

		// Try to use /dev/urandom
		$fp = @file_get_contents('/dev/urandom', false, null, 0, $length);
		if ($fp !== false) {
			$string = substr(bin2hex($fp), 0, $length);
			return $string;
		}

		// Fallback to mt_rand()
		$characters = '0123456789';
		$characters .= 'abcdefghijklmnopqrstuvwxyz';
		$charactersLength = strlen($characters)-1;
		$pseudo_byte = "";

		// Select some random characters
		for ($i = 0; $i < $length; $i++) {
			$pseudo_byte .= $characters[mt_rand(0, $charactersLength)];
		}
		return $pseudo_byte;
	}

	/**
	 * @brief Checks if a secure random number generator is available
	 * @return bool
	 */
	public static function secureRNG_available() {

		// Check openssl_random_pseudo_bytes
		if(function_exists('openssl_random_pseudo_bytes')) {
			openssl_random_pseudo_bytes(1, $strong);
			if($strong == true) {
				return true;
			}
		}

		// Check /dev/urandom
		$fp = @file_get_contents('/dev/urandom', false, null, 0, 1);
		if ($fp !== false) {
			return true;
		}

		return false;
	}

	/**
	 * @Brief Get file content via curl.
	 * @param string $url Url to get content
	 * @return string of the response or false on error
	 * This function get the content of a page via curl, if curl is enabled.
	 * If not, file_get_element is used.
	 */

	public static function getUrlContent($url){

		if  (function_exists('curl_init')) {

			$curl = curl_init();

			curl_setopt($curl, CURLOPT_HEADER, 0);
			curl_setopt($curl, CURLOPT_RETURNTRANSFER, 1);
			curl_setopt($curl, CURLOPT_CONNECTTIMEOUT, 10);
			curl_setopt($curl, CURLOPT_URL, $url);
			curl_setopt($curl, CURLOPT_FOLLOWLOCATION, true);
			curl_setopt($curl, CURLOPT_MAXREDIRS, 10);

			curl_setopt($curl, CURLOPT_USERAGENT, "ownCloud Server Crawler");
			if(OC_Config::getValue('proxy', '')<>'') {
				curl_setopt($curl, CURLOPT_PROXY, OC_Config::getValue('proxy'));
			}
			if(OC_Config::getValue('proxyuserpwd', '')<>'') {
				curl_setopt($curl, CURLOPT_PROXYUSERPWD, OC_Config::getValue('proxyuserpwd'));
			}
			$data = curl_exec($curl);
			curl_close($curl);

		} else {
			$contextArray = null;

			if(OC_Config::getValue('proxy', '')<>'') {
				$contextArray = array(
					'http' => array(
						'timeout' => 10,
						'proxy' => OC_Config::getValue('proxy')
					)
				);
			} else {
				$contextArray = array(
					'http' => array(
						'timeout' => 10
					)
				);
			}


			$ctx = stream_context_create(
				$contextArray
			);
			$data=@file_get_contents($url, 0, $ctx);

		}
		return $data;
	}

	/**
	 * @return bool - well are we running on windows or not
	 */
	public static function runningOnWindows() {
		return (substr(PHP_OS, 0, 3) === "WIN");
	}


	/**
	 * Handles the case that there may not be a theme, then check if a "default"
	 * theme exists and take that one
	 * @return string the theme
	 */
	public static function getTheme() {
		$theme = OC_Config::getValue("theme");

		if(is_null($theme)) {
			
			if(is_dir(OC::$SERVERROOT . '/themes/default')) {
				$theme = 'default';
			}

		}

		return $theme;
	}


}<|MERGE_RESOLUTION|>--- conflicted
+++ resolved
@@ -77,11 +77,7 @@
 	public static function getVersion() {
 		// hint: We only can count up. Reset minor/patchlevel when
 		// updating major/minor version number.
-<<<<<<< HEAD
-		return array(4, 97, 11);
-=======
-		return array(5, 80, 02);
->>>>>>> fb4d8ddf
+		return array(5, 80, 03);
 	}
 
 	/**
