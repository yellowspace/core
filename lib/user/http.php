<?php

/**
* ownCloud
*
* @author Frank Karlitschek
* @copyright 2012 Robin Appelman icewind@owncloud.com
*
* This library is free software; you can redistribute it and/or
* modify it under the terms of the GNU AFFERO GENERAL PUBLIC LICENSE
* License as published by the Free Software Foundation; either
* version 3 of the License, or any later version.
*
* This library is distributed in the hope that it will be useful,
* but WITHOUT ANY WARRANTY; without even the implied warranty of
* MERCHANTABILITY or FITNESS FOR A PARTICULAR PURPOSE.  See the
* GNU AFFERO GENERAL PUBLIC LICENSE for more details.
*
* You should have received a copy of the GNU Affero General Public
* License along with this library.  If not, see <http://www.gnu.org/licenses/>.
*
*/

/**
 * user backend using http auth requests
 */
class OC_User_HTTP extends OC_User_Backend {
	/**
	 * split http://user@host/path into a user and url part
	 * @param string path
	 * @return array
	 */
	private function parseUrl($url) {
		$parts=parse_url($url);
		$url=$parts['scheme'].'://'.$parts['host'];
		if(isset($parts['port'])) {
			$url.=':'.$parts['port'];
		}
		$url.=$parts['path'];
		if(isset($parts['query'])) {
			$url.='?'.$parts['query'];
		}
<<<<<<< HEAD
		return array($parts['user'],$url);
=======
		return array($parts['user'], $url);
>>>>>>> d1c0f2a7

	}

	/**
	 * check if an url is a valid login
	 * @param string url
	 * @return boolean
	 */
	private function matchUrl($url) {
<<<<<<< HEAD
		return ! is_null(parse_url($url,PHP_URL_USER));
=======
		return ! is_null(parse_url($url, PHP_URL_USER));
>>>>>>> d1c0f2a7
	}

	/**
	 * @brief Check if the password is correct
	 * @param $uid The username
	 * @param $password The password
	 * @returns string
	 *
	 * Check if the password is correct without logging in the user
	 * returns the user id or false
	 */
	public function checkPassword($uid, $password) {
		if(!$this->matchUrl($uid)) {
			return false;
		}
<<<<<<< HEAD
		list($user,$url)=$this->parseUrl($uid);
=======
		list($user, $url)=$this->parseUrl($uid);
>>>>>>> d1c0f2a7

		$ch = curl_init();
		curl_setopt($ch, CURLOPT_URL, $url);
		curl_setopt($ch, CURLOPT_USERPWD, $user.':'.$password);
		curl_setopt($ch, CURLOPT_RETURNTRANSFER, true);

		curl_exec($ch);

		$status = curl_getinfo($ch, CURLINFO_HTTP_CODE);

		curl_close($ch);

		return $status==200;
	}

	/**
	 * @brief check if a user exists
	 * @param string $uid the username
	 * @return boolean
	 */
	public function userExists($uid) {
		return $this->matchUrl($uid);
	}

	/**
	* @brief get the user's home directory
	* @param string $uid the username
	* @return boolean
	*/
	public function getHome($uid) {
		if($this->userExists($uid)) {
			return OC_Config::getValue( "datadirectory", OC::$SERVERROOT."/data" ) . '/' . $uid;
		}else{
			return false;
		}
	}
}<|MERGE_RESOLUTION|>--- conflicted
+++ resolved
@@ -40,11 +40,7 @@
 		if(isset($parts['query'])) {
 			$url.='?'.$parts['query'];
 		}
-<<<<<<< HEAD
-		return array($parts['user'],$url);
-=======
 		return array($parts['user'], $url);
->>>>>>> d1c0f2a7
 
 	}
 
@@ -54,11 +50,7 @@
 	 * @return boolean
 	 */
 	private function matchUrl($url) {
-<<<<<<< HEAD
-		return ! is_null(parse_url($url,PHP_URL_USER));
-=======
 		return ! is_null(parse_url($url, PHP_URL_USER));
->>>>>>> d1c0f2a7
 	}
 
 	/**
@@ -74,11 +66,7 @@
 		if(!$this->matchUrl($uid)) {
 			return false;
 		}
-<<<<<<< HEAD
-		list($user,$url)=$this->parseUrl($uid);
-=======
 		list($user, $url)=$this->parseUrl($uid);
->>>>>>> d1c0f2a7
 
 		$ch = curl_init();
 		curl_setopt($ch, CURLOPT_URL, $url);
