--- conflicted
+++ resolved
@@ -12,13 +12,8 @@
 
 		if( $renderas == 'user' ) {
 			parent::__construct( 'core', 'layout.user' );
-<<<<<<< HEAD
-			if(in_array(OC_APP::getCurrentApp(),array('settings','admin','help'))!==false) {
-				$this->assign('bodyid','body-settings', false);
-=======
 			if(in_array(OC_APP::getCurrentApp(), array('settings','admin', 'help'))!==false) {
 				$this->assign('bodyid', 'body-settings', false);
->>>>>>> d1c0f2a7
 			}else{
 				$this->assign('bodyid', 'body-user', false);
 			}
@@ -43,16 +38,7 @@
 		foreach(OC_App::getEnabledApps() as $app) {
 			$apps_paths[$app] = OC_App::getAppWebPath($app);
 		}
-<<<<<<< HEAD
-		$this->assign( 'apps_paths', str_replace('\\/', '/',json_encode($apps_paths)),false ); // Ugly unescape slashes waiting for better solution
-=======
 		$this->assign( 'apps_paths', str_replace('\\/', '/', json_encode($apps_paths)), false ); // Ugly unescape slashes waiting for better solution
-
-		if (OC_Config::getValue('installed', false) && !OC_AppConfig::getValue('core', 'remote_core.css', false)) {
-			OC_AppConfig::setValue('core', 'remote_core.css', '/core/minimizer.php');
-			OC_AppConfig::setValue('core', 'remote_core.js', '/core/minimizer.php');
-		}
->>>>>>> d1c0f2a7
 
 		if (OC_Config::getValue('installed', false) && !OC_AppConfig::getValue('core', 'remote_core.css', false)) {
 			OC_AppConfig::setValue('core', 'remote_core.css', '/core/minimizer.php');
@@ -63,11 +49,7 @@
 		$jsfiles = self::findJavascriptFiles(OC_Util::$scripts);
 		$this->assign('jsfiles', array(), false);
 		if (!empty(OC_Util::$core_scripts)) {
-<<<<<<< HEAD
-			$this->append( 'jsfiles', OC_Helper::linkToRemote('core.js', false));
-=======
 			$this->append( 'jsfiles', OC_Helper::linkToRemoteBase('core.js', false));
->>>>>>> d1c0f2a7
 		}
 		foreach($jsfiles as $info) {
 			$root = $info[0];
@@ -80,11 +62,7 @@
 		$cssfiles = self::findStylesheetFiles(OC_Util::$styles);
 		$this->assign('cssfiles', array());
 		if (!empty(OC_Util::$core_styles)) {
-<<<<<<< HEAD
-			$this->append( 'cssfiles', OC_Helper::linkToRemote('core.css', false));
-=======
 			$this->append( 'cssfiles', OC_Helper::linkToRemoteBase('core.css', false));
->>>>>>> d1c0f2a7
 		}
 		foreach($cssfiles as $info) {
 			$root = $info[0];
