--- conflicted
+++ resolved
@@ -5,28 +5,18 @@
 # Translators:
 # Christer Eriksson <post@hc3web.com>, 2012.
 # Daniel Sandman <revoltism@gmail.com>, 2012.
-<<<<<<< HEAD
-=======
 # Magnus Höglund <magnus@linux.com>, 2012.
 #   <magnus@linux.com>, 2012.
->>>>>>> 46d6fd15
 #   <revoltism@gmail.com>, 2011, 2012.
 #   <tscooter@hotmail.com>, 2012.
 msgid ""
 msgstr ""
 "Project-Id-Version: ownCloud\n"
 "Report-Msgid-Bugs-To: http://bugs.owncloud.org/\n"
-<<<<<<< HEAD
-"POT-Creation-Date: 2012-06-06 00:12+0200\n"
-"PO-Revision-Date: 2012-06-05 22:15+0000\n"
-"Last-Translator: icewind <icewind1991@gmail.com>\n"
-"Language-Team: Swedish (http://www.transifex.net/projects/p/owncloud/language/sv/)\n"
-=======
 "POT-Creation-Date: 2012-08-22 02:04+0200\n"
 "PO-Revision-Date: 2012-08-21 08:24+0000\n"
 "Last-Translator: Magnus Höglund <magnus@linux.com>\n"
 "Language-Team: Swedish (http://www.transifex.com/projects/p/owncloud/language/sv/)\n"
->>>>>>> 46d6fd15
 "MIME-Version: 1.0\n"
 "Content-Type: text/plain; charset=UTF-8\n"
 "Content-Transfer-Encoding: 8bit\n"
@@ -67,59 +57,6 @@
 msgid "Files"
 msgstr "Filer"
 
-<<<<<<< HEAD
-#: js/filelist.js:186
-msgid "undo deletion"
-msgstr ""
-
-#: js/files.js:170
-msgid "generating ZIP-file, it may take some time."
-msgstr ""
-
-#: js/files.js:199
-msgid "Unable to upload your file as it is a directory or has 0 bytes"
-msgstr ""
-
-#: js/files.js:199
-msgid "Upload Error"
-msgstr ""
-
-#: js/files.js:227 js/files.js:318 js/files.js:347
-msgid "Pending"
-msgstr ""
-
-#: js/files.js:332
-msgid "Upload cancelled."
-msgstr ""
-
-#: js/files.js:456
-msgid "Invalid name, '/' is not allowed."
-msgstr ""
-
-#: js/files.js:626 templates/index.php:55
-msgid "Size"
-msgstr "Storlek"
-
-#: js/files.js:627 templates/index.php:56
-msgid "Modified"
-msgstr "Ändrad"
-
-#: js/files.js:654
-msgid "folder"
-msgstr ""
-
-#: js/files.js:656
-msgid "folders"
-msgstr ""
-
-#: js/files.js:664
-msgid "file"
-msgstr ""
-
-#: js/files.js:666
-msgid "files"
-msgstr ""
-=======
 #: js/fileactions.js:107 templates/index.php:56
 msgid "Delete"
 msgstr "Radera"
@@ -199,7 +136,6 @@
 #: js/files.js:743
 msgid "files"
 msgstr "filer"
->>>>>>> 46d6fd15
 
 #: templates/admin.php:5
 msgid "File handling"
@@ -215,11 +151,7 @@
 
 #: templates/admin.php:9
 msgid "Needed for multi-file and folder downloads."
-<<<<<<< HEAD
-msgstr "Krävs för nerladdning av flera mappar och filer"
-=======
 msgstr "Krävs för nerladdning av flera mappar och filer."
->>>>>>> 46d6fd15
 
 #: templates/admin.php:9
 msgid "Enable ZIP-download"
@@ -227,19 +159,11 @@
 
 #: templates/admin.php:11
 msgid "0 is unlimited"
-<<<<<<< HEAD
-msgstr "0 är lika med oändligt"
-
-#: templates/admin.php:12
-msgid "Maximum input size for ZIP files"
-msgstr "Största tillåtna storlek för ZIP filer"
-=======
 msgstr "0 är oändligt"
 
 #: templates/admin.php:12
 msgid "Maximum input size for ZIP files"
 msgstr "Största tillåtna storlek för ZIP-filer"
->>>>>>> 46d6fd15
 
 #: templates/index.php:7
 msgid "New"
@@ -279,15 +203,7 @@
 
 #: templates/index.php:51
 msgid "Download"
-<<<<<<< HEAD
-msgstr "Ladda ned"
-
-#: templates/index.php:56
-msgid "Delete"
-msgstr "Ta bort"
-=======
 msgstr "Ladda ner"
->>>>>>> 46d6fd15
 
 #: templates/index.php:64
 msgid "Upload too large"
@@ -301,16 +217,8 @@
 
 #: templates/index.php:71
 msgid "Files are being scanned, please wait."
-<<<<<<< HEAD
-msgstr "Filerna skannas, var god vänta"
+msgstr "Filer skannas, var god vänta"
 
 #: templates/index.php:74
 msgid "Current scanning"
-msgstr "Aktuell avsökning"
-=======
-msgstr "Filer skannas, var god vänta"
-
-#: templates/index.php:74
-msgid "Current scanning"
-msgstr "Aktuell skanning"
->>>>>>> 46d6fd15
+msgstr "Aktuell skanning"