--- conflicted
+++ resolved
@@ -10,15 +10,9 @@
 msgstr ""
 "Project-Id-Version: ownCloud\n"
 "Report-Msgid-Bugs-To: http://bugs.owncloud.org/\n"
-<<<<<<< HEAD
-"POT-Creation-Date: 2012-12-12 00:12+0100\n"
-"PO-Revision-Date: 2012-12-11 23:13+0000\n"
-"Last-Translator: I Robot <owncloud-bot@tmit.eu>\n"
-=======
 "POT-Creation-Date: 2012-12-24 00:10+0100\n"
 "PO-Revision-Date: 2012-12-23 21:47+0000\n"
 "Last-Translator: cronner <cronner@gmail.com>\n"
->>>>>>> 166da88b
 "Language-Team: Danish (http://www.transifex.com/projects/p/owncloud/language/da/)\n"
 "MIME-Version: 1.0\n"
 "Content-Type: text/plain; charset=UTF-8\n"
@@ -54,22 +48,14 @@
 msgid ""
 "<b>Warning:</b> \"smbclient\" is not installed. Mounting of CIFS/SMB shares "
 "is not possible. Please ask your system administrator to install it."
-<<<<<<< HEAD
-msgstr ""
-=======
 msgstr "<b> Advarsel: </ b> \"smbclient\" ikke er installeret. Montering af CIFS / SMB delinger er ikke muligt. Spørg din systemadministrator om at installere det."
->>>>>>> 166da88b
 
 #: lib/config.php:435
 msgid ""
 "<b>Warning:</b> The FTP support in PHP is not enabled or installed. Mounting"
 " of FTP shares is not possible. Please ask your system administrator to "
 "install it."
-<<<<<<< HEAD
-msgstr ""
-=======
 msgstr "<b> Advarsel: </ b> FTP-understøttelse i PHP ikke er aktiveret eller installeret. Montering af FTP delinger er ikke muligt. Spørg din systemadministrator om at installere det."
->>>>>>> 166da88b
 
 #: templates/settings.php:3
 msgid "External Storage"
@@ -116,11 +102,7 @@
 msgstr "Brugere"
 
 #: templates/settings.php:108 templates/settings.php:109
-<<<<<<< HEAD
-#: templates/settings.php:149 templates/settings.php:150
-=======
 #: templates/settings.php:144 templates/settings.php:145
->>>>>>> 166da88b
 msgid "Delete"
 msgstr "Slet"
 
@@ -132,18 +114,10 @@
 msgid "Allow users to mount their own external storage"
 msgstr "Tillad brugere at montere deres egne eksterne opbevaring"
 
-<<<<<<< HEAD
-#: templates/settings.php:139
-msgid "SSL root certificates"
-msgstr "SSL-rodcertifikater"
-
-#: templates/settings.php:158
-=======
 #: templates/settings.php:136
 msgid "SSL root certificates"
 msgstr "SSL-rodcertifikater"
 
 #: templates/settings.php:153
->>>>>>> 166da88b
 msgid "Import Root Certificate"
 msgstr "Importer rodcertifikat"